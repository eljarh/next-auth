--- conflicted
+++ resolved
@@ -27,11 +27,7 @@
  * })
  * ```
  *
-<<<<<<< HEAD
  * or to use sveltekit platform environment variables for platforms like Cloudflare
-=======
- * or to use SvelteKit platform environment variables for platforms like Cloudflare
->>>>>>> 87b037f0
  *
  * ```ts title="src/hooks.server.ts"
  * import { SvelteKitAuth } from "@auth/sveltekit"
@@ -222,8 +218,8 @@
   config.secret ??= env.AUTH_SECRET
   config.trustHost ??= true
 
-<<<<<<< HEAD
-  const url = new URL(`${config.prefix}/session`, req.url)
+  const prefix = config.prefix ?? `${base}/auth`
+  const url = new URL(prefix + "/session", req.url)
   const request = new Request(url, { headers: req.headers })
   const response = await Auth(request, config)
 
@@ -243,10 +239,6 @@
   config.trustHost ??= true
 
   const url = new URL(`${config.prefix}/providers`, req.url)
-=======
-  const prefix = config.prefix ?? `${base}/auth`
-  const url = new URL(prefix + "/session", req.url)
->>>>>>> 87b037f0
   const request = new Request(url, { headers: req.headers })
   const response = await Auth(request, config)
 
@@ -296,10 +288,6 @@
       typeof svelteKitAuthOptions === "object"
         ? svelteKitAuthOptions
         : await svelteKitAuthOptions(event)
-<<<<<<< HEAD
-=======
-    const { prefix = `${base}/auth` } = authOptions
->>>>>>> 87b037f0
     const { url, request } = event
     const authOptions = {
       ..._authOptions,
@@ -348,12 +336,8 @@
       getProviders(): Promise<Provider[] | null>
     }
     interface PageData {
-<<<<<<< HEAD
       session: Session | null
       providers: Provider[] | null
-=======
-      session?: Session | null
->>>>>>> 87b037f0
     }
   }
 }
