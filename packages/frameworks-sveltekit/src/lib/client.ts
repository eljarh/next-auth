--- conflicted
+++ resolved
@@ -63,13 +63,6 @@
 
   const _signInUrl = `${signInUrl}?${new URLSearchParams(authorizationParams)}`
 
-<<<<<<< HEAD
-=======
-  // TODO: Remove this since Sveltekit offers the CSRF protection via origin check
-  const csrfTokenResponse = await fetch(`${basePath}/auth/csrf`)
-  const { csrfToken } = await csrfTokenResponse.json()
-
->>>>>>> 87b037f0
   const res = await fetch(_signInUrl, {
     method: "post",
     headers: {
@@ -106,13 +99,7 @@
   const { callbackUrl = window.location.href } = options ?? {}
   const basePath = base ?? ""
   // TODO: Remove this since Sveltekit offers the CSRF protection via origin check
-<<<<<<< HEAD
   const res = await fetch(`/auth/signout`, {
-=======
-  const csrfTokenResponse = await fetch(`${basePath}/auth/csrf`)
-  const { csrfToken } = await csrfTokenResponse.json()
-  const res = await fetch(`${basePath}/auth/signout`, {
->>>>>>> 87b037f0
     method: "post",
     headers: {
       "Content-Type": "application/x-www-form-urlencoded",
