--- conflicted
+++ resolved
@@ -35,11 +35,6 @@
  * via the [`logger.error`](https://authjs.dev/reference/core#logger) option.
  */
 export class AuthError extends Error {
-<<<<<<< HEAD
-  /** @internal Used to brand errors instead of using `this.constructor.name`, which might be minified during builds. */
-  type: string
-  /** Determines on which page an error should be handled. Typically `signIn` errors can be handled in-page. */
-=======
   /** The error type. Used to identify the error in the logs. */
   type: ErrorType
   /**
@@ -47,7 +42,6 @@
    * Default is `"error"`.
    * @internal
    */
->>>>>>> 9e802b00
   kind?: "signIn" | "error"
   cause?: Record<string, unknown> & { err?: Error }
   constructor(
@@ -100,12 +94,8 @@
 }
 
 /**
-<<<<<<< HEAD
- * Happens when the user is not authorized to access a route after executing the `signIn` callback.
-=======
  * Thrown when the execution of the [`signIn` callback](https://authjs.dev/reference/core/types#signin) fails
  * or if it returns `false`.
->>>>>>> 9e802b00
  */
 export class AuthorizedCallbackError extends AuthError {
   static type = "AuthorizedCallbackError"
@@ -154,9 +144,6 @@
   static type = "CallbackRouteError"
 }
 
-<<<<<<< HEAD
-/** @todo */
-=======
 /**
  * Thrown when Auth.js is misconfigured and accidentally tried to require authentication on a custom error page.
  * To prevent an infinite loop, Auth.js will instead render its default error page.
@@ -165,14 +152,10 @@
  *
  * Learn more at [Guide: Error pages](https://authjs.dev/guides/basics/pages)
  */
->>>>>>> 9e802b00
 export class ErrorPageLoop extends AuthError {
   static type = "ErrorPageLoop"
 }
 
-<<<<<<< HEAD
-/** @todo */
-=======
 /**
  * One of the [`events` methods](https://authjs.dev/reference/core/types#eventcallbacks)
  * failed during execution.
@@ -181,57 +164,10 @@
  *
  * Learn more at [`events`](https://authjs.dev/reference/core/types#eventcallbacks)
  */
->>>>>>> 9e802b00
 export class EventError extends AuthError {
   static type = "EventError"
 }
 
-<<<<<<< HEAD
-/** @todo */
-export class InvalidCallbackUrl extends AuthError {
-  static type = "InvalidCallbackUrl"
-}
-
-/**
- * The `authorize` callback returned `null` in the [Credentials provider](https://authjs.dev/getting-started/providers/credentials-tutorial).
- * We don't recommend providing information about which part of the credentials were wrong, as it might be abused by malicious hackers.
- */
-export class CredentialsSignin extends SignInError {
-  static type = "CredentialsSignin"
-}
-
-/** @todo */
-export class InvalidEndpoints extends AuthError {
-  static type = "InvalidEndpoints"
-}
-
-/** @todo */
-export class InvalidCheck extends AuthError {
-  static type = "InvalidCheck"
-}
-
-/** @todo */
-export class JWTSessionError extends AuthError {
-  static type = "JWTSessionError"
-}
-
-/** @todo */
-export class MissingAdapter extends AuthError {
-  static type = "MissingAdapter"
-}
-
-/** @todo */
-export class MissingAdapterMethods extends AuthError {
-  static type = "MissingAdapterMethods"
-}
-
-/** @todo */
-export class MissingAPIRoute extends AuthError {
-  static type = "MissingAPIRoute"
-}
-
-/** @todo */
-=======
 /**
  * Thrown when Auth.js is unable to verify a `callbackUrl` value.
  * The browser either disabled cookies or the `callbackUrl` is not a valid URL.
@@ -317,7 +253,6 @@
  *
  * Learn more at [Credentials provider](https://authjs.dev/reference/core/providers/credentials)
  */
->>>>>>> 9e802b00
 export class MissingAuthorize extends AuthError {
   static type = "MissingAuthorize"
 }
@@ -367,14 +302,6 @@
 export class OAuthCallbackError extends SignInError {
   static type = "OAuthCallbackError"
 }
-<<<<<<< HEAD
-
-/** @todo */
-export class OAuthCreateUserError extends AuthError {
-  static type = "OAuthCreateUserError"
-}
-=======
->>>>>>> 9e802b00
 
 /**
  * This error occurs during an OAuth sign in attempt when the provider's
@@ -385,9 +312,6 @@
   static type = "OAuthProfileParseError"
 }
 
-<<<<<<< HEAD
-/** @todo */
-=======
 /**
  * Logged on the server when Auth.js could not retrieve a session from the database (`strategy: "database"`).
  *
@@ -395,7 +319,6 @@
  *
  * Learn more at [Concept: Database session strategy](https://authjs.dev/concepts/session-strategies#database)
  */
->>>>>>> 9e802b00
 export class SessionTokenError extends AuthError {
   static type = "SessionTokenError"
 }
@@ -456,31 +379,20 @@
   static type = "UnknownAction"
 }
 
-<<<<<<< HEAD
-/** @todo */
-=======
 /**
  * Thrown when a Credentials provider is present but the JWT strategy (`strategy: "jwt"`) is not enabled.
  *
  * Learn more at [`strategy`](https://authjs.dev/reference/core#strategy) or [Credentials provider](https://authjs.dev/reference/core/providers/credentials)
  */
->>>>>>> 9e802b00
 export class UnsupportedStrategy extends AuthError {
   static type = "UnsupportedStrategy"
 }
 
-<<<<<<< HEAD
-/** @todo */
-=======
 /** Thrown when the callback endpoint was incorrectly called without a provider. */
->>>>>>> 9e802b00
 export class InvalidProvider extends AuthError {
   static type = "InvalidProvider"
 }
 
-<<<<<<< HEAD
-/** @todo */
-=======
 /**
  * Thrown when the `trustHost` option was not set to `true`.
  *
@@ -492,7 +404,6 @@
  *
  * Learn more at [`trustHost`](https://authjs.dev/reference/core#trusthost) or [Guide: Deployment](https://authjs.dev/getting-started/deployment)
  */
->>>>>>> 9e802b00
 export class UntrustedHost extends AuthError {
   static type = "UntrustedHost"
 }
