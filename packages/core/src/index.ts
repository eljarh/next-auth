/**
 *
 * :::warning Experimental
 * `@auth/core` is under active development.
 * :::
 *
 * This is the main entry point to the Auth.js library.
 *
 * Based on the {@link https://developer.mozilla.org/en-US/docs/Web/API/Request Request}
 * and {@link https://developer.mozilla.org/en-US/docs/Web/API/Response Response} Web standard APIs.
 * Primarily used to implement [framework](https://authjs.dev/concepts/frameworks)-specific packages,
 * but it can also be used directly.
 *
 * ## Installation
 *
 * ```bash npm2yarn
 * npm install @auth/core
 * ```
 *
 * ## Usage
 *
 * ```ts
 * import { Auth } from "@auth/core"
 *
 * const request = new Request("https://example.com")
 * const response = await Auth(request, {...})
 *
 * console.log(response instanceof Response) // true
 * ```
 *
 * ## Resources
 *
 * - [Getting started](https://authjs.dev/getting-started/introduction)
 * - [Most common use case guides](https://authjs.dev/guides)
 *
 * @module @auth/core
 */

import { assertConfig } from "./lib/utils/assert.js"
import { AuthError, ErrorPageLoop } from "./errors.js"
import { AuthInternal, raw, skipCSRFCheck } from "./lib/index.js"
import renderPage from "./lib/pages/index.js"
import { logger, setLogger, type LoggerInstance } from "./lib/utils/logger.js"
import { toInternalRequest, toResponse } from "./lib/utils/web.js"

import type { Adapter } from "./adapters.js"
import type {
  CallbacksOptions,
  CookiesOptions,
  EventCallbacks,
  PagesOptions,
  ResponseInternal,
  Theme,
} from "./types.js"
import type { Provider } from "./providers/index.js"
import { JWTOptions } from "./jwt.js"

export { skipCSRFCheck, raw }

export async function Auth(
  request: Request,
  config: AuthConfig
): Promise<ResponseInternal>

export async function Auth(
  request: Request,
  config: Omit<AuthConfig, "raw">
): Promise<Response>

/**
 * Core functionality provided by Auth.js.
 *
 * Receives a standard {@link Request} and returns a {@link Response}.
 *
 * @example
 * ```ts
 * import Auth from "@auth/core"
 *
 * const request = new Request("https://example.com")
 * const response = await AuthHandler(request, {
 *   providers: [...],
 *   secret: "...",
 *   trustHost: true,
 * })
 *```
 * @see [Documentation](https://authjs.dev)
 */
export async function Auth(
  request: Request,
  config: AuthConfig
): Promise<Response | ResponseInternal> {
  setLogger(config.logger, config.debug)

  const internalRequest = await toInternalRequest(request)

  if (internalRequest instanceof Error) {
    logger.error(internalRequest)
    return Response.json(
      `Error: This action with HTTP ${request.method} is not supported.`,
      { status: 400 }
    )
  }

  const assertionResult = assertConfig(internalRequest, config)

  if (Array.isArray(assertionResult)) {
    assertionResult.forEach(logger.warn)
  } else if (assertionResult instanceof Error) {
    // Bail out early if there's an error in the user config
    logger.error(assertionResult)
    const htmlPages = ["signin", "signout", "error", "verify-request"]
    if (
      !htmlPages.includes(internalRequest.action) ||
      internalRequest.method !== "GET"
    ) {
      return new Response(
        JSON.stringify({
          message:
            "There was a problem with the server configuration. Check the server logs for more information.",
          code: assertionResult.name,
        }),
        { status: 500, headers: { "Content-Type": "application/json" } }
      )
    }

    const { pages, theme } = config

    const authOnErrorPage =
      pages?.error &&
      internalRequest.url.searchParams
        .get("callbackUrl")
        ?.startsWith(pages.error)

    if (!pages?.error || authOnErrorPage) {
      if (authOnErrorPage) {
        logger.error(
          new ErrorPageLoop(
            `The error page ${pages?.error} should not require authentication`
          )
        )
      }
      const render = renderPage({ theme })
      const page = render.error("Configuration")
      return toResponse(page)
    }

    return Response.redirect(`${pages.error}?error=Configuration`)
  }

  const isRedirect = request.headers?.has("X-Auth-Return-Redirect")
  const isRaw = config.raw === raw
  let response: Response
  try {
    const rawResponse = await AuthInternal(internalRequest, config)
    if (isRaw) return rawResponse
    response = await toResponse(rawResponse)
  } catch (e) {
    const error = e as Error
    logger.error(error)

    const isAuthError = error instanceof AuthError
    if (isAuthError && isRaw && !isRedirect) throw error

    // If the CSRF check failed for POST/session, return a 400 status code.
    // We should not redirect to a page as this is an API route
    if (request.method === "POST" && internalRequest.action === "session")
      return Response.json(null, { status: 400 })

    const type = isAuthError ? error.type : "Configuration"
    const page = (isAuthError && error.kind) || "error"
    const params = new URLSearchParams({ error: type })
    const path =
      config.pages?.[page] ??
      `${internalRequest.url.pathname}/${page.toLowerCase()}`

    const url = `${internalRequest.url.origin}${path}?${params}`

    if (isRedirect) return Response.json({ url })

    return Response.redirect(url)
  }

  const redirect = response.headers.get("Location")
  if (!isRedirect || !redirect) return response
  return Response.json({ url: redirect }, { headers: response.headers })
}

/**
 * Configure the {@link Auth} method.
 *
 * @example
 * ```ts
 * import Auth, { type AuthConfig } from "@auth/core"
 *
 * export const authConfig: AuthConfig = {...}
 *
 * const request = new Request("https://example.com")
 * const response = await AuthHandler(request, authConfig)
 * ```
 *
 * @see [Initialization](https://authjs.dev/reference/configuration/auth-options)
 */
export interface AuthConfig {
  /**
   * List of authentication providers for signing in
   * (e.g. Google, Facebook, Twitter, GitHub, Email, etc) in any order.
   * This can be one of the built-in providers or an object with a custom provider.
   *
   * @default []
   */
  providers: Provider[]
  /**
   * A random string used to hash tokens, sign cookies and generate cryptographic keys.
   * To generate a random string, you can use the following command:
   *
   * - On Unix systems, type `openssl rand -hex 32` in the terminal
   * - Or generate one [online](https://generate-secret.vercel.app/32)
   */
  secret?: string
  /**
   * Configure your session like if you want to use JWT or a database,
   * how long until an idle session expires, or to throttle write operations in case you are using a database.
   */
  session?: {
    /**
     * Choose how you want to save the user session.
     * The default is `"jwt"`, an encrypted JWT (JWE) in the session cookie.
     *
     * If you use an `adapter` however, we default it to `"database"` instead.
     * You can still force a JWT session by explicitly defining `"jwt"`.
     *
     * When using `"database"`, the session cookie will only contain a `sessionToken` value,
     * which is used to look up the session in the database.
     *
     * [Documentation](https://authjs.dev/reference/core#authconfig#session) | [Adapter](https://authjs.dev/reference/core#authconfig#adapter) | [About JSON Web Tokens](https://authjs.dev/reference/faq#json-web-tokens)
     */
    strategy?: "jwt" | "database"
    /**
     * Relative time from now in seconds when to expire the session
     *
     * @default 2592000 // 30 days
     */
    maxAge?: number
    /**
     * How often the session should be updated in seconds.
     * If set to `0`, session is updated every time.
     *
     * @default 86400 // 1 day
     */
    updateAge?: number
    /**
     * Generate a custom session token for database-based sessions.
     * By default, a random UUID or string is generated depending on the Node.js version.
     * However, you can specify your own custom string (such as CUID) to be used.
     *
     * @default `randomUUID` or `randomBytes.toHex` depending on the Node.js version
     */
    generateSessionToken?: () => string
  }
  /**
   * JSON Web Tokens are enabled by default if you have not specified an {@link AuthConfig.adapter}.
   * JSON Web Tokens are encrypted (JWE) by default. We recommend you keep this behaviour.
   */
  jwt?: Partial<JWTOptions>
  /**
   * Specify URLs to be used if you want to create custom sign in, sign out and error pages.
   * Pages specified will override the corresponding built-in page.
   *
   * @default {}
   * @example
   *
   * ```ts
   *   pages: {
   *     signIn: '/auth/signin',
   *     signOut: '/auth/signout',
   *     error: '/auth/error',
   *     verifyRequest: '/auth/verify-request',
   *     newUser: '/auth/new-user'
   *   }
   * ```
   */
  pages?: Partial<PagesOptions>
  /**
   * Callbacks are asynchronous functions you can use to control what happens when an action is performed.
   * Callbacks are *extremely powerful*, especially in scenarios involving JSON Web Tokens
   * as they **allow you to implement access controls without a database** and to **integrate with external databases or APIs**.
   */
  callbacks?: Partial<CallbacksOptions>
  /**
   * Events are asynchronous functions that do not return a response, they are useful for audit logging.
   * You can specify a handler for any of these events below - e.g. for debugging or to create an audit log.
   * The content of the message object varies depending on the flow
   * (e.g. OAuth or Email authentication flow, JWT or database sessions, etc),
   * but typically contains a user object and/or contents of the JSON Web Token
   * and other information relevant to the event.
   *
   * @default {}
   */
  events?: Partial<EventCallbacks>
  /** You can use the adapter option to pass in your database adapter. */
  adapter?: Adapter
  /**
   * Set debug to true to enable debug messages for authentication and database operations.
   *
   * - ⚠ If you added a custom {@link AuthConfig.logger}, this setting is ignored.
   *
   * @default false
   */
  debug?: boolean
  /**
   * Override any of the logger levels (`undefined` levels will use the built-in logger),
   * and intercept logs in NextAuth. You can use this option to send NextAuth logs to a third-party logging service.
   *
   * @example
   *
   * ```ts
   * // /pages/api/auth/[...nextauth].js
   * import log from "logging-service"
   * export default NextAuth({
   *   logger: {
   *     error(code, ...message) {
   *       log.error(code, message)
   *     },
   *     warn(code, ...message) {
   *       log.warn(code, message)
   *     },
   *     debug(code, ...message) {
   *       log.debug(code, message)
   *     }
   *   }
   * })
   * ```
   *
   * - ⚠ When set, the {@link AuthConfig.debug} option is ignored
   *
   * @default console
   */
  logger?: Partial<LoggerInstance>
  /** Changes the theme of built-in {@link AuthConfig.pages}. */
  theme?: Theme
  /**
   * When set to `true` then all cookies set by NextAuth.js will only be accessible from HTTPS URLs.
   * This option defaults to `false` on URLs that start with `http://` (e.g. http://localhost:3000) for developer convenience.
   * You can manually set this option to `false` to disable this security feature and allow cookies
   * to be accessible from non-secured URLs (this is not recommended).
   *
   * - ⚠ **This is an advanced option.** Advanced options are passed the same way as basic options,
   * but **may have complex implications** or side effects.
   * You should **try to avoid using advanced options** unless you are very comfortable using them.
   *
   * The default is `false` HTTP and `true` for HTTPS sites.
   */
  useSecureCookies?: boolean
  /**
   * You can override the default cookie names and options for any of the cookies used by NextAuth.js.
   * You can specify one or more cookies with custom properties,
   * but if you specify custom options for a cookie you must provide all the options for that cookie.
   * If you use this feature, you will likely want to create conditional behavior
   * to support setting different cookies policies in development and production builds,
   * as you will be opting out of the built-in dynamic policy.
   *
   * - ⚠ **This is an advanced option.** Advanced options are passed the same way as basic options,
   * but **may have complex implications** or side effects.
   * You should **try to avoid using advanced options** unless you are very comfortable using them.
   *
   * @default {}
   */
  cookies?: Partial<CookiesOptions>
  /**
   * Auth.js relies on the incoming request's `host` header to function correctly. For this reason this property needs to be set to `true`.
   *
   * Make sure that your deployment platform sets the `host` header safely.
   *
   * :::note
   * Official Auth.js-based libraries will attempt to set this value automatically for some deployment platforms (eg.: Vercel) that are known to set the `host` header safely.
   * :::
   */
  trustHost?: boolean
  skipCSRFCheck?: typeof skipCSRFCheck
<<<<<<< HEAD
  /**
   * Defines the base path for the auth routes.
   * If you change the default value,
   * you must also update the callback URL used by the [providers](https://authjs.dev/reference/core/modules/providers).
   *
   * @default "/api/auth"
   */
  prefix?: string
=======
  raw?: typeof raw
  /**
   * When set, during an OAuth sign-in flow,
   * the `redirect_uri` of the authorization request
   * will be set based on this value.
   *
   * This is useful if your OAuth Provider only supports a single `redirect_uri`
   * or you want to use OAuth on preview URLs (like Vercel), where you don't know the final deployment URL beforehand.
   *
   * The url needs to include the full path up to where Auth.js is initialized.
   *
   * @note This will auto-enable the `state` {@link OAuth2Config.checks} on the provider.
   *
   * @example
   * ```
   * "https://authjs.example.com/api/auth"
   * ```
   *
   * You can also override this individually for each provider.
   *
   * @example
   * ```ts
   * GitHub({
   *   ...
   *   redirectProxyUrl: "https://github.example.com/api/auth"
   * })
   * ```
   *
   * @default `AUTH_REDIRECT_PROXY_URL` environment variable
   *
   * See also: [Guide: Securing a Preview Deployment](https://authjs.dev/getting-started/deployment#securing-a-preview-deployment)
   */
  redirectProxyUrl?: string
>>>>>>> 87b037f0
}<|MERGE_RESOLUTION|>--- conflicted
+++ resolved
@@ -377,7 +377,6 @@
    */
   trustHost?: boolean
   skipCSRFCheck?: typeof skipCSRFCheck
-<<<<<<< HEAD
   /**
    * Defines the base path for the auth routes.
    * If you change the default value,
@@ -386,7 +385,6 @@
    * @default "/api/auth"
    */
   prefix?: string
-=======
   raw?: typeof raw
   /**
    * When set, during an OAuth sign-in flow,
@@ -420,5 +418,4 @@
    * See also: [Guide: Securing a Preview Deployment](https://authjs.dev/getting-started/deployment#securing-a-preview-deployment)
    */
   redirectProxyUrl?: string
->>>>>>> 87b037f0
 }