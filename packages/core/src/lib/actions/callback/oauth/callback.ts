import * as checks from "./checks.js"
import * as o from "oauth4webapi"
import {
  OAuthCallbackError,
  OAuthProfileParseError,
} from "../../../../errors.js"

import type {
  Account,
  InternalOptions,
  LoggerInstance,
  Profile,
  RequestInternal,
  TokenSet,
  User,
} from "../../../../types.js"
import { type OAuthConfigInternal } from "../../../../providers/index.js"
import type { Cookie } from "../../../utils/cookie.js"
import { isOIDCProvider } from "../../../utils/providers.js"
<<<<<<< HEAD
import {
  fetchOpt,
  processResponseInternal,
} from "../../../utils/custom-fetch.js"
=======
import { fetchOpt } from "../../../utils/custom-fetch.js"
>>>>>>> fedff047

/**
 * Handles the following OAuth steps.
 * https://www.rfc-editor.org/rfc/rfc6749#section-4.1.1
 * https://www.rfc-editor.org/rfc/rfc6749#section-4.1.3
 * https://openid.net/specs/openid-connect-core-1_0.html#UserInfoRequest
 *
 * @note Although requesting userinfo is not required by the OAuth2.0 spec,
 * we fetch it anyway. This is because we always want a user profile.
 */
export async function handleOAuth(
  params: RequestInternal["query"],
  cookies: RequestInternal["cookies"],
  options: InternalOptions<"oauth" | "oidc">
) {
  const { logger, provider } = options

  let as: o.AuthorizationServer

  const { token, userinfo } = provider
  // Falls back to authjs.dev if the user only passed params
  if (
    (!token?.url || token.url.host === "authjs.dev") &&
    (!userinfo?.url || userinfo.url.host === "authjs.dev")
  ) {
    // We assume that issuer is always defined as this has been asserted earlier

    const issuer = new URL(provider.issuer!)
    const discoveryResponse = await o.discoveryRequest(
      issuer,
      fetchOpt(provider)
    )
    const discoveredAs = await o.processDiscoveryResponse(
      issuer,
      discoveryResponse
    )

    if (!discoveredAs.token_endpoint)
      throw new TypeError(
        "TODO: Authorization server did not provide a token endpoint."
      )

    if (!discoveredAs.userinfo_endpoint)
      throw new TypeError(
        "TODO: Authorization server did not provide a userinfo endpoint."
      )

    as = discoveredAs
  } else {
    as = {
      issuer: provider.issuer ?? "https://authjs.dev", // TODO: review fallback issuer
      token_endpoint: token?.url.toString(),
      userinfo_endpoint: userinfo?.url.toString(),
    }
  }

  const client: o.Client = {
    client_id: provider.clientId,
    client_secret: provider.clientSecret,
    ...provider.client,
  }

  const resCookies: Cookie[] = []

  const state = await checks.state.use(cookies, resCookies, options)

  const codeGrantParams = o.validateAuthResponse(
    as,
    client,
    new URLSearchParams(params),
    provider.checks.includes("state") ? state : o.skipStateCheck
  )

  /** https://www.rfc-editor.org/rfc/rfc6749#section-4.1.2.1 */
  if (o.isOAuth2Error(codeGrantParams)) {
    const cause = { providerId: provider.id, ...codeGrantParams }
    logger.debug("OAuthCallbackError", cause)
    throw new OAuthCallbackError("OAuth Provider returned an error", cause)
  }

  const codeVerifier = await checks.pkce.use(cookies, resCookies, options)

  let redirect_uri = provider.callbackUrl
  if (!options.isOnRedirectProxy && provider.redirectProxyUrl) {
    redirect_uri = provider.redirectProxyUrl
  }

<<<<<<< HEAD
  const codeGrantResponse = await processResponseInternal(provider)(
    await o.authorizationCodeGrantRequest(
      as,
      client,
      codeGrantParams,
      redirect_uri,
      codeVerifier ?? "auth", // TODO: review fallback code verifier,
      {
        [o.customFetch]: (...args) => {
          if (
            !provider.checks.includes("pkce") &&
            args[1]?.body instanceof URLSearchParams
          ) {
            args[1].body.delete("code_verifier")
          }
          return fetchOpt(provider)[o.customFetch](...args)
        },
        clientPrivateKey: provider.token?.clientPrivateKey,
      }
    )
=======
  let codeGrantResponse = await o.authorizationCodeGrantRequest(
    as,
    client,
    codeGrantParams,
    redirect_uri,
    codeVerifier ?? "auth", // TODO: review fallback code verifier,
    {
      [o.customFetch]: (...args) => {
        if (
          !provider.checks.includes("pkce") &&
          args[1]?.body instanceof URLSearchParams
        ) {
          args[1].body.delete("code_verifier")
        }
        return fetchOpt(provider)[o.customFetch](...args)
      },
      clientPrivateKey: provider.token?.clientPrivateKey,
    }
>>>>>>> fedff047
  )

  let challenges: o.WWWAuthenticateChallenge[] | undefined
  if ((challenges = o.parseWwwAuthenticateChallenges(codeGrantResponse))) {
    for (const challenge of challenges) {
      console.log("challenge", challenge)
    }
    throw new Error("TODO: Handle www-authenticate challenges as needed")
  }

  let profile: Profile = {}
  let tokens: TokenSet & Pick<Account, "expires_at">

  if (isOIDCProvider(provider)) {
    const nonce = await checks.nonce.use(cookies, resCookies, options)
    const processedCodeResponse =
      await o.processAuthorizationCodeOpenIDResponse(
        as,
        client,
        codeGrantResponse,
        nonce ?? o.expectNoNonce
      )

    if (o.isOAuth2Error(processedCodeResponse)) {
      console.log("error", processedCodeResponse)
      throw new Error("TODO: Handle OIDC response body error")
    }

    const idTokenClaims = o.getValidatedIdTokenClaims(processedCodeResponse)
    profile = idTokenClaims

    if (provider.idToken === false) {
<<<<<<< HEAD
      const userinfoResponse = await processResponseInternal(provider)(
        await o.userInfoRequest(
          as,
          client,
          processedCodeResponse.access_token,
          fetchOpt(provider)
        )
=======
      const userinfoResponse = await o.userInfoRequest(
        as,
        client,
        processedCodeResponse.access_token,
        fetchOpt(provider)
>>>>>>> fedff047
      )

      profile = await o.processUserInfoResponse(
        as,
        client,
        idTokenClaims.sub,
        userinfoResponse
      )
    }
    tokens = processedCodeResponse
  } else {
    const processedCodeResponse =
      await o.processAuthorizationCodeOAuth2Response(
        as,
        client,
        codeGrantResponse
      )
    tokens = processedCodeResponse
    if (o.isOAuth2Error(processedCodeResponse)) {
      console.log("error", processedCodeResponse)
      throw new Error("TODO: Handle OAuth 2.0 response body error")
    }

    if (userinfo?.request) {
      const _profile = await userinfo.request({ tokens, provider })
      if (_profile instanceof Object) profile = _profile
    } else if (userinfo?.url) {
      const userinfoResponse = await o.userInfoRequest(
        as,
        client,
        processedCodeResponse.access_token,
        fetchOpt(provider)
      )
      profile = await userinfoResponse.json()
    } else {
      throw new TypeError("No userinfo endpoint configured")
    }
  }

  if (tokens.expires_in) {
    tokens.expires_at =
      Math.floor(Date.now() / 1000) + Number(tokens.expires_in)
  }

  const profileResult = await getUserAndAccount(
    profile,
    provider,
    tokens,
    logger
  )

  return { ...profileResult, profile, cookies: resCookies }
}

/**
 * Returns the user and account that is going to be created in the database.
 * @internal
 */
export async function getUserAndAccount(
  OAuthProfile: Profile,
  provider: OAuthConfigInternal<any>,
  tokens: TokenSet,
  logger: LoggerInstance
) {
  try {
    const userFromProfile = await provider.profile(OAuthProfile, tokens)
    const user = {
      ...userFromProfile,
      id: crypto.randomUUID(),
      email: userFromProfile.email?.toLowerCase(),
    } satisfies User

    return {
      user,
      account: {
        ...tokens,
        provider: provider.id,
        type: provider.type,
        providerAccountId: userFromProfile.id ?? crypto.randomUUID(),
      },
    }
  } catch (e) {
    // If we didn't get a response either there was a problem with the provider
    // response *or* the user cancelled the action with the provider.
    //
    // Unfortunately, we can't tell which - at least not in a way that works for
    // all providers, so we return an empty object; the user should then be
    // redirected back to the sign up page. We log the error to help developers
    // who might be trying to debug this when configuring a new provider.
    logger.debug("getProfile error details", OAuthProfile)
    logger.error(
      new OAuthProfileParseError(e as Error, { provider: provider.id })
    )
  }
}<|MERGE_RESOLUTION|>--- conflicted
+++ resolved
@@ -17,14 +17,10 @@
 import { type OAuthConfigInternal } from "../../../../providers/index.js"
 import type { Cookie } from "../../../utils/cookie.js"
 import { isOIDCProvider } from "../../../utils/providers.js"
-<<<<<<< HEAD
 import {
   fetchOpt,
   processResponseInternal,
 } from "../../../utils/custom-fetch.js"
-=======
-import { fetchOpt } from "../../../utils/custom-fetch.js"
->>>>>>> fedff047
 
 /**
  * Handles the following OAuth steps.
@@ -112,28 +108,6 @@
     redirect_uri = provider.redirectProxyUrl
   }
 
-<<<<<<< HEAD
-  const codeGrantResponse = await processResponseInternal(provider)(
-    await o.authorizationCodeGrantRequest(
-      as,
-      client,
-      codeGrantParams,
-      redirect_uri,
-      codeVerifier ?? "auth", // TODO: review fallback code verifier,
-      {
-        [o.customFetch]: (...args) => {
-          if (
-            !provider.checks.includes("pkce") &&
-            args[1]?.body instanceof URLSearchParams
-          ) {
-            args[1].body.delete("code_verifier")
-          }
-          return fetchOpt(provider)[o.customFetch](...args)
-        },
-        clientPrivateKey: provider.token?.clientPrivateKey,
-      }
-    )
-=======
   let codeGrantResponse = await o.authorizationCodeGrantRequest(
     as,
     client,
@@ -152,7 +126,6 @@
       },
       clientPrivateKey: provider.token?.clientPrivateKey,
     }
->>>>>>> fedff047
   )
 
   let challenges: o.WWWAuthenticateChallenge[] | undefined
@@ -185,21 +158,11 @@
     profile = idTokenClaims
 
     if (provider.idToken === false) {
-<<<<<<< HEAD
-      const userinfoResponse = await processResponseInternal(provider)(
-        await o.userInfoRequest(
-          as,
-          client,
-          processedCodeResponse.access_token,
-          fetchOpt(provider)
-        )
-=======
       const userinfoResponse = await o.userInfoRequest(
         as,
         client,
         processedCodeResponse.access_token,
         fetchOpt(provider)
->>>>>>> fedff047
       )
 
       profile = await o.processUserInfoResponse(
