--- conflicted
+++ resolved
@@ -2,58 +2,7 @@
 import { join } from "path"
 import { readdir, readFile, writeFile } from "fs/promises"
 
-<<<<<<< HEAD
-// TODO: Autogenerate
-const frameworks = [
-  { id: "nextjs", name: "NextAuth.js", url: "next-auth-example" },
-  { id: "sveltekit", name: "SvelteKit Auth", url: "sveltekit-auth-example" },
-  { id: "solidstart", name: "SolidStart Auth", url: "auth-solid" },
-]
-
-// TODO: Autogenerate
-// const packagesPath = join(process.cwd(), "../packages")
-// const adaptersPaths = await readdir(packagesPath).then((d) =>
-//   d.filter((dirent) => dirent.startsWith("adapter-"))
-// )
-// const adapters = await adaptersPaths.reduce((acc, path) => {
-//   const id = path.replace("adapter-", "")
-//   const name = id
-//     .split("-")
-//     .map((w) => w[0].toUpperCase() + w.slice(1))
-//     .join(" ")
-//   acc[id] = name
-//   return acc
-// }, {})
-
-const adapters = {
-  "astra-db": ["Astra DB", "astra-db.png"],
-  "azure-tables": ["Azure Tables Storage"],
-  d1: ["D1"],
-  dgraph: ["Dgraph", "dgraph.png"],
-  drizzle: ["Drizzle ORM", "drizzle-orm.png"],
-  dynamodb: ["DynamoDB", "dynamodb.png"],
-  edgedb: ["EdgeDB"],
-  fauna: ["Fauna", "fauna.png"],
-  firebase: ["Firebase"],
-  hasura: ["Hasura"],
-  kysely: ["Kysely"],
-  "mikro-orm": ["Mikro ORM", "mikro-orm.png"],
-  mongodb: ["MongoDB"],
-  neo4j: ["Neo4j"],
-  pg: ["pg", "pg.png"],
-  pouchdb: ["PouchDB"],
-  prisma: ["Prisma"],
-  sequelize: ["Sequelize"],
-  supabase: ["Supabase"],
-  surrealdb: ["SurrealDB", "surreal.png"],
-  typeorm: ["TypeORM", "typeorm.png"],
-  "upstash-redis": ["Upstash Redis"],
-  xata: ["Xata"],
-}
-
-=======
 const providers = {}
->>>>>>> d3a38b71
 const providersPath = join(process.cwd(), "../packages/core/src/providers")
 const providerFiles = await readdir(providersPath, "utf8")
 
@@ -117,6 +66,7 @@
     ],
     // TODO: Autogenerate
     adapters: [
+      { id: "astra-db", name: "Astra DB", img: "astra-db.png" },
       { id: "azure-tables", name: "Azure Tables Storage" },
       { id: "d1", name: "D1" },
       { id: "dgraph", name: "Dgraph", img: "dgraph.png" },
